import networkx as nx
import numpy as np
import pytest
from traccuracy import NodeAttr, TrackingGraph
from traccuracy.matchers import Matched
from traccuracy.track_errors.divisions import (
    _classify_divisions,
    _correct_shifted_divisions,
    _evaluate_division_events,
    _get_pred_by_t,
    _get_succ_by_t,
)

from tests.test_utils import get_division_graphs


@pytest.fixture
def g():
    """
    1_0 -- 1_1 -- 1_2 -- 1_3
                         3_3
    2_0 -- 2_1 -- 2_2 -<
                         4_3
    """
    g = nx.DiGraph()
    g.add_edge("1_0", "1_1")
    g.add_edge("1_1", "1_2")
    g.add_edge("1_2", "1_3")

    g.add_edge("2_0", "2_1")
    g.add_edge("2_1", "2_2")

    # node 2 divides into 3 and 4 in frame 3
    g.add_edge("2_2", "3_3")
    g.add_edge("2_2", "4_3")

    # Set node attributes
    attrs = {}
    for node in g.nodes:
        attrs[node] = {"t": int(node[-1:]), "x": 0, "y": 0}
    nx.set_node_attributes(g, attrs)

    return g


def test_classify_divisions_tp(g):
    # Define mapper assuming all nodes match
    mapper = [(n, n) for n in g.nodes]
    matched_data = Matched(TrackingGraph(g.copy()), TrackingGraph(g.copy()), mapper)

    # Test true positive
    _classify_divisions(matched_data)

<<<<<<< HEAD
    assert len(g_gt.get_nodes_with_flag(NodeAttr.FN_DIV)) == 0
    assert len(g_pred.get_nodes_with_flag(NodeAttr.FP_DIV)) == 0
    assert NodeAttr.TP_DIV in g_gt.nodes["2_2"]
    assert NodeAttr.TP_DIV in g_pred.nodes["2_2"]
=======
    assert len(matched_data.gt_graph.get_nodes_with_flag(NodeAttr.FN_DIV)) == 0
    assert len(matched_data.pred_graph.get_nodes_with_flag(NodeAttr.FP_DIV)) == 0
    assert NodeAttr.TP_DIV in matched_data.gt_graph.nodes()["2_2"]
    assert NodeAttr.TP_DIV in matched_data.pred_graph.nodes()["2_2"]
>>>>>>> 2ed94df2

    # Check division flag
    assert matched_data.gt_graph.division_annotations
    assert matched_data.pred_graph.division_annotations


def test_classify_divisions_fp(g):
    """
                         5_3
    1_0 -- 1_1 -- 1_2 -<
                         1_3
                         3_3
    2_0 -- 2_1 -- 2_2 -<
                         4_3
    """
    h = g.copy()
    # Add false positive division edge
    h.add_edge("1_2", "5_3")
    nx.set_node_attributes(h, {"5_3": {"t": 3, "x": 0, "y": 0}})
    mapper = [(n, n) for n in h.nodes]

    matched_data = Matched(TrackingGraph(g), TrackingGraph(h), mapper)

    _classify_divisions(matched_data)

<<<<<<< HEAD
    assert len(g_gt.get_nodes_with_flag(NodeAttr.FN_DIV)) == 0
    assert NodeAttr.FP_DIV in g_pred.nodes["1_2"]
    assert NodeAttr.TP_DIV in g_gt.nodes["2_2"]
    assert NodeAttr.TP_DIV in g_pred.nodes["2_2"]
=======
    assert len(matched_data.gt_graph.get_nodes_with_flag(NodeAttr.FN_DIV)) == 0
    assert NodeAttr.FP_DIV in matched_data.pred_graph.nodes()["1_2"]
    assert NodeAttr.TP_DIV in matched_data.gt_graph.nodes()["2_2"]
    assert NodeAttr.TP_DIV in matched_data.pred_graph.nodes()["2_2"]
>>>>>>> 2ed94df2


def test_classify_divisions_fn(g):
    """
    1_0 -- 1_1 -- 1_2 -- 1_3
    2_0 -- 2_1 -- 2_2
    """
    # Remove daughters to create false negative
    h = g.copy()
    h.remove_nodes_from(["3_3", "4_3"])
    mapper = [(n, n) for n in h.nodes]

    matched_data = Matched(TrackingGraph(g), TrackingGraph(h), mapper)

    _classify_divisions(matched_data)

<<<<<<< HEAD
    assert len(g_pred.get_nodes_with_flag(NodeAttr.FP_DIV)) == 0
    assert len(g_gt.get_nodes_with_flag(NodeAttr.TP_DIV)) == 0
    assert NodeAttr.FN_DIV in g_gt.nodes["2_2"]
=======
    assert len(matched_data.pred_graph.get_nodes_with_flag(NodeAttr.FP_DIV)) == 0
    assert len(matched_data.gt_graph.get_nodes_with_flag(NodeAttr.TP_DIV)) == 0
    assert NodeAttr.FN_DIV in matched_data.gt_graph.nodes()["2_2"]
>>>>>>> 2ed94df2


@pytest.fixture
def straight_graph():
    g = nx.DiGraph()
    for t in range(2, 10):
        g.add_edge(f"1_{t}", f"1_{t+1}")

    # Set node attributes
    attrs = {}
    for node in g.nodes:
        attrs[node] = {"t": int(node[-1:]), "x": 0, "y": 0}
    nx.set_node_attributes(g, attrs)

    return g


def test__get_pred_by_t(straight_graph):
    # Linear graph with node id 1 from frame 2-10
    g = TrackingGraph(straight_graph)

    # Predecessor available
    start_frame = 10
    target_frame = 5
    node = _get_pred_by_t(g, f"1_{start_frame}", start_frame - target_frame)
    assert node == f"1_{target_frame}"

    # Predecessor does not exist
    start_frame = 10
    target_frame = 1
    node = _get_pred_by_t(g, f"1_{start_frame}", start_frame - target_frame)
    assert node is None


def test__get_succ_by_t():
    _, g2, _ = get_division_graphs()
    g2 = TrackingGraph(g2)

    # Find 2 frames forward correctly
    start_node = "2_2"
    delta_t = 2
    end_node = "2_4"
    node = _get_succ_by_t(g2, start_node, delta_t)
    assert node == end_node

    # 3 frames forward returns None
    start_node = "2_2"
    delta_t = 3
    end_node = None
    node = _get_succ_by_t(g2, start_node, delta_t)
    assert node == end_node


class Test_correct_shifted_divisions:
    def test_no_change(self):
        # Early division in gt
        g_pred, g_gt, mapper = get_division_graphs()
        g_gt.nodes["1_1"][NodeAttr.FN_DIV] = True
        g_pred.nodes["1_3"][NodeAttr.FP_DIV] = True

        matched_data = Matched(TrackingGraph(g_gt), TrackingGraph(g_pred), mapper)

        # buffer of 1, no change
        new_matched = _correct_shifted_divisions(matched_data, n_frames=1)
        ng_pred = new_matched.pred_graph
        ng_gt = new_matched.gt_graph

        assert ng_pred.get_node_attribute("1_3", NodeAttr.FP_DIV) is True
        assert ng_gt.get_node_attribute("1_1", NodeAttr.FN_DIV) is True
        assert len(ng_gt.get_nodes_with_flag(NodeAttr.TP_DIV)) == 0

    def test_fn_early(self):
        # Early division in gt
        g_pred, g_gt, mapper = get_division_graphs()
        g_gt.nodes["1_1"][NodeAttr.FN_DIV] = True
        g_pred.nodes["1_3"][NodeAttr.FP_DIV] = True

        matched_data = Matched(TrackingGraph(g_gt), TrackingGraph(g_pred), mapper)

        # buffer of 3, corrections
        new_matched = _correct_shifted_divisions(matched_data, n_frames=3)
        ng_pred = new_matched.pred_graph
        ng_gt = new_matched.gt_graph

        assert ng_pred.get_node_attribute("1_3", NodeAttr.FP_DIV) is False
        assert ng_gt.get_node_attribute("1_1", NodeAttr.FN_DIV) is False
        assert ng_pred.get_node_attribute("1_3", NodeAttr.TP_DIV) is True
        assert ng_gt.get_node_attribute("1_1", NodeAttr.TP_DIV) is True

    def test_fp_early(self):
        # Early division in pred
        g_gt, g_pred, mapper = get_division_graphs()
        g_pred.nodes["1_1"][NodeAttr.FP_DIV] = True
        g_gt.nodes["1_3"][NodeAttr.FN_DIV] = True

        matched_data = Matched(TrackingGraph(g_gt), TrackingGraph(g_pred), mapper)

        # buffer of 3, corrections
        new_matched = _correct_shifted_divisions(matched_data, n_frames=3)
        ng_pred = new_matched.pred_graph
        ng_gt = new_matched.gt_graph

        assert ng_pred.get_node_attribute("1_1", NodeAttr.FP_DIV) is False
        assert ng_gt.get_node_attribute("1_3", NodeAttr.FN_DIV) is False
        assert ng_pred.get_node_attribute("1_1", NodeAttr.TP_DIV) is True
        assert ng_gt.get_node_attribute("1_3", NodeAttr.TP_DIV) is True


def test_evaluate_division_events():
    g_gt, g_pred, mapper = get_division_graphs()
    frame_buffer = (0, 1, 2)

    matched_data = Matched(TrackingGraph(g_gt), TrackingGraph(g_pred), mapper)

    results = _evaluate_division_events(matched_data, frame_buffer=frame_buffer)

    assert np.all([isinstance(k, int) for k in results.keys()])<|MERGE_RESOLUTION|>--- conflicted
+++ resolved
@@ -51,17 +51,10 @@
     # Test true positive
     _classify_divisions(matched_data)
 
-<<<<<<< HEAD
-    assert len(g_gt.get_nodes_with_flag(NodeAttr.FN_DIV)) == 0
-    assert len(g_pred.get_nodes_with_flag(NodeAttr.FP_DIV)) == 0
-    assert NodeAttr.TP_DIV in g_gt.nodes["2_2"]
-    assert NodeAttr.TP_DIV in g_pred.nodes["2_2"]
-=======
     assert len(matched_data.gt_graph.get_nodes_with_flag(NodeAttr.FN_DIV)) == 0
     assert len(matched_data.pred_graph.get_nodes_with_flag(NodeAttr.FP_DIV)) == 0
-    assert NodeAttr.TP_DIV in matched_data.gt_graph.nodes()["2_2"]
-    assert NodeAttr.TP_DIV in matched_data.pred_graph.nodes()["2_2"]
->>>>>>> 2ed94df2
+    assert NodeAttr.TP_DIV in matched_data.gt_graph.nodes["2_2"]
+    assert NodeAttr.TP_DIV in matched_data.pred_graph.nodes["2_2"]
 
     # Check division flag
     assert matched_data.gt_graph.division_annotations
@@ -87,17 +80,10 @@
 
     _classify_divisions(matched_data)
 
-<<<<<<< HEAD
-    assert len(g_gt.get_nodes_with_flag(NodeAttr.FN_DIV)) == 0
-    assert NodeAttr.FP_DIV in g_pred.nodes["1_2"]
-    assert NodeAttr.TP_DIV in g_gt.nodes["2_2"]
-    assert NodeAttr.TP_DIV in g_pred.nodes["2_2"]
-=======
     assert len(matched_data.gt_graph.get_nodes_with_flag(NodeAttr.FN_DIV)) == 0
-    assert NodeAttr.FP_DIV in matched_data.pred_graph.nodes()["1_2"]
-    assert NodeAttr.TP_DIV in matched_data.gt_graph.nodes()["2_2"]
-    assert NodeAttr.TP_DIV in matched_data.pred_graph.nodes()["2_2"]
->>>>>>> 2ed94df2
+    assert NodeAttr.FP_DIV in matched_data.pred_graph.nodes["1_2"]
+    assert NodeAttr.TP_DIV in matched_data.gt_graph.nodes["2_2"]
+    assert NodeAttr.TP_DIV in matched_data.pred_graph.nodes["2_2"]
 
 
 def test_classify_divisions_fn(g):
@@ -114,15 +100,9 @@
 
     _classify_divisions(matched_data)
 
-<<<<<<< HEAD
-    assert len(g_pred.get_nodes_with_flag(NodeAttr.FP_DIV)) == 0
-    assert len(g_gt.get_nodes_with_flag(NodeAttr.TP_DIV)) == 0
-    assert NodeAttr.FN_DIV in g_gt.nodes["2_2"]
-=======
     assert len(matched_data.pred_graph.get_nodes_with_flag(NodeAttr.FP_DIV)) == 0
     assert len(matched_data.gt_graph.get_nodes_with_flag(NodeAttr.TP_DIV)) == 0
-    assert NodeAttr.FN_DIV in matched_data.gt_graph.nodes()["2_2"]
->>>>>>> 2ed94df2
+    assert NodeAttr.FN_DIV in matched_data.gt_graph.nodes["2_2"]
 
 
 @pytest.fixture
