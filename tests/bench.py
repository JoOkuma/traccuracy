import copy
import os
import urllib.request
import zipfile

import pandas as pd
import pytest
from traccuracy.loaders import (
    _check_ctc,
    _get_node_attributes,
    _load_tiffs,
    load_ctc_data,
)
from traccuracy.matchers import CTCMatcher, IOUMatcher
from traccuracy.metrics import CTCMetrics, DivisionMetrics

ROOT_DIR = os.path.dirname(os.path.dirname(os.path.abspath(__file__)))
TIMEOUT_2D = 20
TIMEOUT_3D = 30


<<<<<<< HEAD
def download_gt_data(url):
    # Download GT data -- look into cacheing this in github actions
=======
def download_gt_data():
    # Download GT data -- look into caching this in github actions
    url = "http://data.celltrackingchallenge.net/training-datasets/Fluo-N2DL-HeLa.zip"
>>>>>>> 4c729d22
    data_dir = os.path.join(ROOT_DIR, "downloads")

    if not os.path.exists(data_dir):
        os.mkdir(data_dir)

    filename = url.split("/")[-1]
    file_path = os.path.join(data_dir, filename)

    if not os.path.exists(file_path):
        urllib.request.urlretrieve(url, file_path)

        # Unzip the data
        with zipfile.ZipFile(file_path, "r") as zip_ref:
            zip_ref.extractall(data_dir)


def gt_data(url, path):
    download_gt_data(url)
    return load_ctc_data(
<<<<<<< HEAD
        os.path.join(ROOT_DIR, path),
        os.path.join(ROOT_DIR, path, "man_track.txt"),
=======
        os.path.join(ROOT_DIR, "downloads/Fluo-N2DL-HeLa/01_GT/TRA"),
        os.path.join(ROOT_DIR, "downloads/Fluo-N2DL-HeLa/01_GT/TRA/man_track.txt"),
        run_checks=False,
>>>>>>> 4c729d22
    )


@pytest.fixture(scope="module")
def gt_data_2d():
    url = "http://data.celltrackingchallenge.net/training-datasets/Fluo-N2DL-HeLa.zip"
    path = "downloads/Fluo-N2DL-HeLa/01_GT/TRA"
    return gt_data(url, path)


@pytest.fixture(scope="module")
def gt_data_3d():
    url = "http://data.celltrackingchallenge.net/training-datasets/Fluo-N3DH-CE.zip"
    path = "downloads/Fluo-N3DH-CE/01_GT/TRA"
    return gt_data(url, path)


@pytest.fixture(scope="module")
def pred_data_2d():
    path = "examples/sample-data/Fluo-N2DL-HeLa/01_RES"
    return load_ctc_data(
<<<<<<< HEAD
        os.path.join(ROOT_DIR, path),
        os.path.join(ROOT_DIR, path, "res_track.txt"),
=======
        os.path.join(ROOT_DIR, "examples/sample-data/Fluo-N2DL-HeLa/01_RES"),
        os.path.join(
            ROOT_DIR, "examples/sample-data/Fluo-N2DL-HeLa/01_RES/res_track.txt"
        ),
        run_checks=False,
>>>>>>> 4c729d22
    )


@pytest.fixture(scope="module")
<<<<<<< HEAD
def pred_data_3d(gt_data_3d):
    # For the time being, this is also GT data.
    return gt_data_3d


@pytest.fixture(scope="module")
def ctc_matched_2d(gt_data_2d, pred_data_2d):
    return CTCMatched(gt_data_2d, pred_data_2d)


@pytest.fixture(scope="module")
def ctc_matched_3d(gt_data_3d, pred_data_3d):
    return CTCMatched(gt_data_3d, pred_data_3d)
=======
def ctc_matched(gt_data, pred_data):
    return CTCMatcher().compute_mapping(gt_data, pred_data)


@pytest.fixture(scope="module")
def iou_matched(gt_data, pred_data):
    return IOUMatcher(iou_threshold=0.1).compute_mapping(gt_data, pred_data)
>>>>>>> 4c729d22


@pytest.fixture(scope="module")
def iou_matched_2d(gt_data_2d, pred_data_2d):
    return IOUMatched(gt_data_2d, pred_data_2d, iou_threshold=0.1)


@pytest.fixture(scope="module")
def iou_matched_3d(gt_data_3d, pred_data_3d):
    return IOUMatched(gt_data_3d, pred_data_3d, iou_threshold=0.1)


@pytest.mark.parametrize("dataset", ["Fluo-N2DL-HeLa", "Fluo-N3DH-CE"])
def test_load_gt_ctc_data(
    benchmark,
    dataset,
):
    url = f"http://data.celltrackingchallenge.net/training-datasets/{dataset}.zip"
    path = f"downloads/{dataset}/01_GT/TRA"
    download_gt_data(url)

    benchmark.pedantic(
        load_ctc_data,
        args=(
            os.path.join(ROOT_DIR, path),
            os.path.join(ROOT_DIR, path, "man_track.txt"),
        ),
        kwargs={"run_checks": False},
        rounds=1,
        iterations=1,
    )


# TODO Add 3d results
@pytest.mark.parametrize(
    "path",
    [
        "examples/sample-data/Fluo-N2DL-HeLa/01_RES",
    ],
)
def test_load_pred_ctc_data(benchmark, path):
    benchmark.pedantic(
        load_ctc_data,
        args=(
            os.path.join(ROOT_DIR, path),
            os.path.join(ROOT_DIR, path, "res_track.txt"),
        ),
        kwargs={"run_checks": False},
        rounds=1,
        iterations=1,
    )


<<<<<<< HEAD
@pytest.mark.timeout(TIMEOUT_2D)
def test_ctc_matched_2d(benchmark, gt_data_2d, pred_data_2d):
    benchmark.pedantic(
        CTCMatched,
        args=(gt_data_2d, pred_data_2d),
        rounds=1,
        iterations=1,
    )
=======
def test_ctc_checks(benchmark):
    names = ["Cell_ID", "Start", "End", "Parent_ID"]

    tracks = pd.read_csv(
        os.path.join(
            ROOT_DIR, "examples/sample-data/Fluo-N2DL-HeLa/01_RES/res_track.txt"
        ),
        header=None,
        sep=" ",
        names=names,
    )

    masks = _load_tiffs(
        os.path.join(ROOT_DIR, "examples/sample-data/Fluo-N2DL-HeLa/01_RES")
    )
    detections = _get_node_attributes(masks)
    benchmark(_check_ctc, tracks, detections, masks)


def test_ctc_matched(benchmark, gt_data, pred_data):
    benchmark(CTCMatcher().compute_mapping, gt_data, pred_data)
>>>>>>> 4c729d22


@pytest.mark.xfail
@pytest.mark.timeout(TIMEOUT_3D)
def test_ctc_matched_3d(benchmark, gt_data_3d, pred_data_3d):
    benchmark.pedantic(
        CTCMatched,
        args=(gt_data_3d, pred_data_3d),
        rounds=1,
        iterations=1,
    )


@pytest.mark.timeout(TIMEOUT_2D)
def test_ctc_metrics_2d(benchmark, ctc_matched_2d):
    def run_compute():
<<<<<<< HEAD
        return CTCMetrics(copy.deepcopy(ctc_matched_2d)).compute()
=======
        return CTCMetrics().compute(copy.deepcopy(ctc_matched))
>>>>>>> 4c729d22

    ctc_results = benchmark.pedantic(run_compute, rounds=1, iterations=1)

    assert ctc_results.results["fn_edges"] == 87
    assert ctc_results.results["fn_nodes"] == 39
    assert ctc_results.results["fp_edges"] == 60
    assert ctc_results.results["fp_nodes"] == 0
    assert ctc_results.results["ns_nodes"] == 0
    assert ctc_results.results["ws_edges"] == 47


@pytest.mark.xfail
@pytest.mark.timeout(TIMEOUT_3D)
def test_ctc_metrics_3d(benchmark, ctc_matched_3d):
    def run_compute():
        return CTCMetrics(copy.deepcopy(ctc_matched_3d)).compute()

    benchmark.pedantic(run_compute, rounds=1, iterations=1)


@pytest.mark.timeout(TIMEOUT_2D)
def test_ctc_div_metrics_2d(benchmark, ctc_matched_2d):
    def run_compute():
<<<<<<< HEAD
        return DivisionMetrics(copy.deepcopy(ctc_matched_2d)).compute()
=======
        return DivisionMetrics().compute(copy.deepcopy(ctc_matched))
>>>>>>> 4c729d22

    div_results = benchmark.pedantic(run_compute, rounds=1, iterations=1)

    assert div_results.results["Frame Buffer 0"]["False Negative Divisions"] == 18
    assert div_results.results["Frame Buffer 0"]["False Positive Divisions"] == 30
    assert div_results.results["Frame Buffer 0"]["True Positive Divisions"] == 76


<<<<<<< HEAD
@pytest.mark.xfail
@pytest.mark.timeout(TIMEOUT_3D)
def test_ctc_div_metrics_3d(benchmark, ctc_matched_3d):
    def run_compute():
        return DivisionMetrics(copy.deepcopy(ctc_matched_3d)).compute()

    benchmark.pedantic(run_compute, rounds=1, iterations=1)
=======
def test_iou_matched(benchmark, gt_data, pred_data):
    benchmark(IOUMatcher(iou_threshold=0.1).compute_mapping, gt_data, pred_data)
>>>>>>> 4c729d22


@pytest.mark.timeout(TIMEOUT_2D)
def test_iou_matched_2d(benchmark, gt_data_2d, pred_data_2d):
    benchmark.pedantic(
        IOUMatched,
        args=(gt_data_2d, pred_data_2d),
        kwargs={"iou_threshold": 0.5},
        rounds=1,
        iterations=1,
    )


@pytest.mark.xfail
@pytest.mark.timeout(TIMEOUT_3D)
def test_iou_matched_3d(benchmark, gt_data_3d, pred_data_3d):
    benchmark.pedantic(
        IOUMatched,
        args=(gt_data_3d, pred_data_3d),
        kwargs={"iou_threshold": 0.5},
        rounds=1,
        iterations=1,
    )


@pytest.mark.timeout(TIMEOUT_2D)
def test_iou_div_metrics_2d(benchmark, iou_matched_2d):
    def run_compute():
<<<<<<< HEAD
        return DivisionMetrics(copy.deepcopy(iou_matched_2d)).compute()
=======
        return DivisionMetrics().compute(copy.deepcopy(iou_matched))
>>>>>>> 4c729d22

    div_results = benchmark.pedantic(run_compute, rounds=1, iterations=1)

<<<<<<< HEAD
    assert div_results["Frame Buffer 0"]["False Negative Divisions"] == 25
    assert div_results["Frame Buffer 0"]["False Positive Divisions"] == 31
    assert div_results["Frame Buffer 0"]["True Positive Divisions"] == 69


@pytest.mark.xfail
@pytest.mark.timeout(TIMEOUT_3D)
def test_iou_div_metrics_3d(benchmark, iou_matched_3d):
    def run_compute():
        return DivisionMetrics(copy.deepcopy(iou_matched_3d)).compute()

    benchmark.pedantic(run_compute, rounds=1, iterations=1)
=======
    assert div_results.results["Frame Buffer 0"]["False Negative Divisions"] == 25
    assert div_results.results["Frame Buffer 0"]["False Positive Divisions"] == 31
    assert div_results.results["Frame Buffer 0"]["True Positive Divisions"] == 69
>>>>>>> 4c729d22
<|MERGE_RESOLUTION|>--- conflicted
+++ resolved
@@ -19,14 +19,8 @@
 TIMEOUT_3D = 30
 
 
-<<<<<<< HEAD
 def download_gt_data(url):
-    # Download GT data -- look into cacheing this in github actions
-=======
-def download_gt_data():
     # Download GT data -- look into caching this in github actions
-    url = "http://data.celltrackingchallenge.net/training-datasets/Fluo-N2DL-HeLa.zip"
->>>>>>> 4c729d22
     data_dir = os.path.join(ROOT_DIR, "downloads")
 
     if not os.path.exists(data_dir):
@@ -46,20 +40,15 @@
 def gt_data(url, path):
     download_gt_data(url)
     return load_ctc_data(
-<<<<<<< HEAD
         os.path.join(ROOT_DIR, path),
         os.path.join(ROOT_DIR, path, "man_track.txt"),
-=======
-        os.path.join(ROOT_DIR, "downloads/Fluo-N2DL-HeLa/01_GT/TRA"),
-        os.path.join(ROOT_DIR, "downloads/Fluo-N2DL-HeLa/01_GT/TRA/man_track.txt"),
-        run_checks=False,
->>>>>>> 4c729d22
     )
 
 
 @pytest.fixture(scope="module")
 def gt_data_2d():
-    url = "http://data.celltrackingchallenge.net/training-datasets/Fluo-N2DL-HeLa.zip"
+    # url = "http://data.celltrackingchallenge.net/training-datasets/Fluo-N2DL-HeLa.zip"
+    url = "http://data.celltrackingchallenge.net/training-datasets/PhC-C2DL-PSC.zip"
     path = "downloads/Fluo-N2DL-HeLa/01_GT/TRA"
     return gt_data(url, path)
 
@@ -72,56 +61,39 @@
 
 
 @pytest.fixture(scope="module")
-def pred_data_2d():
-    path = "examples/sample-data/Fluo-N2DL-HeLa/01_RES"
-    return load_ctc_data(
-<<<<<<< HEAD
-        os.path.join(ROOT_DIR, path),
-        os.path.join(ROOT_DIR, path, "res_track.txt"),
-=======
-        os.path.join(ROOT_DIR, "examples/sample-data/Fluo-N2DL-HeLa/01_RES"),
-        os.path.join(
-            ROOT_DIR, "examples/sample-data/Fluo-N2DL-HeLa/01_RES/res_track.txt"
-        ),
-        run_checks=False,
->>>>>>> 4c729d22
-    )
-
-
-@pytest.fixture(scope="module")
-<<<<<<< HEAD
+def pred_data_2d(gt_data_2d):
+    # path = "examples/sample-data/Fluo-N2DL-HeLa/01_RES"
+    # return load_ctc_data(
+    #     os.path.join(ROOT_DIR, path),
+    #     os.path.join(ROOT_DIR, path, "res_track.txt"),
+    # )
+    return copy.deepcopy(gt_data_2d)
+
+
+@pytest.fixture(scope="module")
 def pred_data_3d(gt_data_3d):
     # For the time being, this is also GT data.
-    return gt_data_3d
+    return copy.deepcopy(gt_data_3d)
 
 
 @pytest.fixture(scope="module")
 def ctc_matched_2d(gt_data_2d, pred_data_2d):
-    return CTCMatched(gt_data_2d, pred_data_2d)
+    return CTCMatcher().compute_mapping(gt_data_2d, pred_data_2d)
 
 
 @pytest.fixture(scope="module")
 def ctc_matched_3d(gt_data_3d, pred_data_3d):
-    return CTCMatched(gt_data_3d, pred_data_3d)
-=======
-def ctc_matched(gt_data, pred_data):
-    return CTCMatcher().compute_mapping(gt_data, pred_data)
-
-
-@pytest.fixture(scope="module")
-def iou_matched(gt_data, pred_data):
-    return IOUMatcher(iou_threshold=0.1).compute_mapping(gt_data, pred_data)
->>>>>>> 4c729d22
+    return CTCMatcher().compute_mapping(gt_data_3d, pred_data_3d)
 
 
 @pytest.fixture(scope="module")
 def iou_matched_2d(gt_data_2d, pred_data_2d):
-    return IOUMatched(gt_data_2d, pred_data_2d, iou_threshold=0.1)
+    return IOUMatcher(iou_threshold=0.1).compute_mapping(gt_data_2d, pred_data_2d)
 
 
 @pytest.fixture(scope="module")
 def iou_matched_3d(gt_data_3d, pred_data_3d):
-    return IOUMatched(gt_data_3d, pred_data_3d, iou_threshold=0.1)
+    return IOUMatcher(iou_threshold=0.1).compute_mapping(gt_data_3d, pred_data_3d)
 
 
 @pytest.mark.parametrize("dataset", ["Fluo-N2DL-HeLa", "Fluo-N3DH-CE"])
@@ -146,6 +118,7 @@
 
 
 # TODO Add 3d results
+@pytest.mark.skip
 @pytest.mark.parametrize(
     "path",
     [
@@ -165,16 +138,24 @@
     )
 
 
-<<<<<<< HEAD
-@pytest.mark.timeout(TIMEOUT_2D)
-def test_ctc_matched_2d(benchmark, gt_data_2d, pred_data_2d):
-    benchmark.pedantic(
-        CTCMatched,
-        args=(gt_data_2d, pred_data_2d),
-        rounds=1,
-        iterations=1,
-    )
-=======
+@pytest.mark.parametrize(
+    "gt_data,pred_data",
+    [
+        ("gt_data_2d", "pred_data_2d"),
+        ("gt_data_3d", "pred_data_3d"),
+    ],
+)
+def test_ctc_matcher(benchmark, gt_data, pred_data, request):
+    gt_data = request.getfixturevalue(gt_data)
+    pred_data = request.getfixturevalue(pred_data)
+    benchmark.pedantic(
+        CTCMatcher().compute_mapping,
+        args=(gt_data, pred_data),
+        rounds=1,
+        iterations=1,
+    )
+
+
 def test_ctc_checks(benchmark):
     names = ["Cell_ID", "Start", "End", "Parent_ID"]
 
@@ -194,30 +175,10 @@
     benchmark(_check_ctc, tracks, detections, masks)
 
 
-def test_ctc_matched(benchmark, gt_data, pred_data):
-    benchmark(CTCMatcher().compute_mapping, gt_data, pred_data)
->>>>>>> 4c729d22
-
-
-@pytest.mark.xfail
-@pytest.mark.timeout(TIMEOUT_3D)
-def test_ctc_matched_3d(benchmark, gt_data_3d, pred_data_3d):
-    benchmark.pedantic(
-        CTCMatched,
-        args=(gt_data_3d, pred_data_3d),
-        rounds=1,
-        iterations=1,
-    )
-
-
 @pytest.mark.timeout(TIMEOUT_2D)
 def test_ctc_metrics_2d(benchmark, ctc_matched_2d):
     def run_compute():
-<<<<<<< HEAD
-        return CTCMetrics(copy.deepcopy(ctc_matched_2d)).compute()
-=======
-        return CTCMetrics().compute(copy.deepcopy(ctc_matched))
->>>>>>> 4c729d22
+        return CTCMetrics().compute(copy.deepcopy(ctc_matched_2d))
 
     ctc_results = benchmark.pedantic(run_compute, rounds=1, iterations=1)
 
@@ -233,7 +194,7 @@
 @pytest.mark.timeout(TIMEOUT_3D)
 def test_ctc_metrics_3d(benchmark, ctc_matched_3d):
     def run_compute():
-        return CTCMetrics(copy.deepcopy(ctc_matched_3d)).compute()
+        return CTCMetrics().compute(copy.deepcopy(ctc_matched_3d))
 
     benchmark.pedantic(run_compute, rounds=1, iterations=1)
 
@@ -241,11 +202,7 @@
 @pytest.mark.timeout(TIMEOUT_2D)
 def test_ctc_div_metrics_2d(benchmark, ctc_matched_2d):
     def run_compute():
-<<<<<<< HEAD
-        return DivisionMetrics(copy.deepcopy(ctc_matched_2d)).compute()
-=======
-        return DivisionMetrics().compute(copy.deepcopy(ctc_matched))
->>>>>>> 4c729d22
+        return DivisionMetrics().compute(copy.deepcopy(ctc_matched_2d))
 
     div_results = benchmark.pedantic(run_compute, rounds=1, iterations=1)
 
@@ -254,38 +211,34 @@
     assert div_results.results["Frame Buffer 0"]["True Positive Divisions"] == 76
 
 
-<<<<<<< HEAD
 @pytest.mark.xfail
 @pytest.mark.timeout(TIMEOUT_3D)
 def test_ctc_div_metrics_3d(benchmark, ctc_matched_3d):
     def run_compute():
-        return DivisionMetrics(copy.deepcopy(ctc_matched_3d)).compute()
+        return DivisionMetrics().compute(copy.deepcopy(ctc_matched_3d))
 
     benchmark.pedantic(run_compute, rounds=1, iterations=1)
-=======
-def test_iou_matched(benchmark, gt_data, pred_data):
-    benchmark(IOUMatcher(iou_threshold=0.1).compute_mapping, gt_data, pred_data)
->>>>>>> 4c729d22
-
-
-@pytest.mark.timeout(TIMEOUT_2D)
-def test_iou_matched_2d(benchmark, gt_data_2d, pred_data_2d):
-    benchmark.pedantic(
-        IOUMatched,
-        args=(gt_data_2d, pred_data_2d),
-        kwargs={"iou_threshold": 0.5},
-        rounds=1,
-        iterations=1,
-    )
-
-
-@pytest.mark.xfail
-@pytest.mark.timeout(TIMEOUT_3D)
-def test_iou_matched_3d(benchmark, gt_data_3d, pred_data_3d):
-    benchmark.pedantic(
-        IOUMatched,
-        args=(gt_data_3d, pred_data_3d),
-        kwargs={"iou_threshold": 0.5},
+
+
+def test_iou_div_metrics(benchmark, iou_matched):
+    def run_compute():
+        return DivisionMetrics().compute(copy.deepcopy(iou_matched))
+
+    benchmark.pedantic(run_compute, rounds=1, iterations=1)
+
+
+@pytest.mark.parametrize(
+    "gt_data,pred_data",
+    [
+        ("gt_data_2d", "pred_data_2d"),
+        ("gt_data_3d", "pred_data_3d"),
+    ],
+    ids=["2d", "3d"],
+)
+def test_iou_matcher(benchmark, gt_data, pred_data):
+    benchmark.pedantic(
+        IOUMatcher(iou_threshold=0.1).compute_mapping,
+        args=(gt_data, pred_data),
         rounds=1,
         iterations=1,
     )
@@ -294,15 +247,10 @@
 @pytest.mark.timeout(TIMEOUT_2D)
 def test_iou_div_metrics_2d(benchmark, iou_matched_2d):
     def run_compute():
-<<<<<<< HEAD
-        return DivisionMetrics(copy.deepcopy(iou_matched_2d)).compute()
-=======
-        return DivisionMetrics().compute(copy.deepcopy(iou_matched))
->>>>>>> 4c729d22
+        return DivisionMetrics().compute(copy.deepcopy(iou_matched_2d))
 
     div_results = benchmark.pedantic(run_compute, rounds=1, iterations=1)
 
-<<<<<<< HEAD
     assert div_results["Frame Buffer 0"]["False Negative Divisions"] == 25
     assert div_results["Frame Buffer 0"]["False Positive Divisions"] == 31
     assert div_results["Frame Buffer 0"]["True Positive Divisions"] == 69
@@ -312,11 +260,6 @@
 @pytest.mark.timeout(TIMEOUT_3D)
 def test_iou_div_metrics_3d(benchmark, iou_matched_3d):
     def run_compute():
-        return DivisionMetrics(copy.deepcopy(iou_matched_3d)).compute()
-
-    benchmark.pedantic(run_compute, rounds=1, iterations=1)
-=======
-    assert div_results.results["Frame Buffer 0"]["False Negative Divisions"] == 25
-    assert div_results.results["Frame Buffer 0"]["False Positive Divisions"] == 31
-    assert div_results.results["Frame Buffer 0"]["True Positive Divisions"] == 69
->>>>>>> 4c729d22
+        return DivisionMetrics().compute(copy.deepcopy(iou_matched_3d))
+
+    benchmark.pedantic(run_compute, rounds=1, iterations=1)