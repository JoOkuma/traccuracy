--- conflicted
+++ resolved
@@ -10,20 +10,10 @@
     n_labels = 3
     track_graph = get_movie_with_graph(ndims=3, n_frames=n_frames, n_labels=n_labels)
 
-<<<<<<< HEAD
-    matched = CTCMatched(gt_graph=track_graph, pred_graph=track_graph)
+    matched = CTCMatcher().compute_mapping(gt_graph=track_graph, pred_graph=track_graph)
     results = CTCMetrics().compute(matched)
     assert results
     assert "TRA" in results
     assert "DET" in results
     assert results["TRA"] == 1
-    assert results["DET"] == 1
-=======
-    matched = CTCMatcher().compute_mapping(gt_graph=track_graph, pred_graph=track_graph)
-    metric = CTCMetrics(matched)
-    assert metric.results
-    assert "TRA" in metric.results
-    assert "DET" in metric.results
-    assert metric.results["TRA"] == 1
-    assert metric.results["DET"] == 1
->>>>>>> 9d984f6d
+    assert results["DET"] == 1