"""This submodule implements routines for Track Purity (TP) and Target Effectiveness (TE) scores.

Definitions (Bise et al., 2011; Chen, 2021; Fukai et al., 2022):

- TE for a single ground truth track T^g_j is calculated by finding the predicted track T^p_k 
  that overlaps with T^g_j in the largest number of the frames and then dividing the overlap frame counts 
  by the total frame counts for T^g_j. 
  The TE for the total dataset is calculated as the mean of TEs for all ground truth tracks, 
  weighted by the length of the tracks.

- TP is defined analogously, with T^g_j and T^p_j being swapped in the definition.
"""

from typing import TYPE_CHECKING, Any, List, Tuple

from traccuracy._tracking_graph import TrackingGraph

from ._base import Metric

if TYPE_CHECKING:
    from ._base import Matched


class TrackOverlapMetrics(Metric):
    supports_many_to_one = True

    def __init__(self, matched_data: "Matched"):
        super().__init__(matched_data)

    def compute(self):
        # requires tracklets that also have the splitting and merging edges
        # edgess are a list of edges, grouped by the tracks
        gt_tracklets = self.data.gt_graph.get_tracklets(include_intertrack_edges=True)
        pred_tracklets = self.data.pred_graph.get_tracklets(
            include_intertrack_edges=True
        )

        gt_pred_mapping = self.data.mapping
        pred_gt_mapping = [
            (pred_node, gt_node) for gt_node, pred_node in gt_pred_mapping
        ]

        # calculate track purity and target effectiveness
        track_purity = _calc_overlap_score(
            pred_tracklets, gt_tracklets, pred_gt_mapping
        )
        target_effectiveness = _calc_overlap_score(
            gt_tracklets, pred_tracklets, gt_pred_mapping
        )
        return {
            "track_purity": track_purity,
            "target_effectiveness": target_effectiveness,
        }


<<<<<<< HEAD
def _calc_overlap_score(reference_tracklets: List[TrackingGraph],
                        overlap_tracklets: List[TrackingGraph], 
                        mapping: List[Tuple[Any, Any]]):
    """ Calculate weighted sum of the length of the longest overlap tracklet for each reference tracklet.
    
     Args:
        reference_tracklets (List[TrackingGraph]): The reference tracklets
        overlap_tracklets (List[TrackingGraph]): The tracklets that overlap with the reference tracklets
        mapping (List[Tuple[Any, Any]]): Mapping between the reference nodes and the overlap nodes
=======
def _calc_overlap_score(
    reference_tracklets: List[TrackingGraph],
    overlap_tracklets: List[TrackingGraph],
    mapping: List[Tuple[Any, Any]],
):
    """Calculate weighted sum of the length of the longest overlap tracklet for each reference tracklet.

    Args:
       reference_tracklets (List[TrackingGraph]): The reference tracklets
       overlap_tracklets (List[TrackingGraph]): The tracklets that overlap with the reference tracklets
       mapping (List[Tuple[Any, Any]]): Mapping between the reference tracklet nodes and the overlap tracklet nodes

>>>>>>> c314331d

    """
    correct_count = 0
    total_count = 0
    # iterate over the reference tracklets
    for reference_tracklet in reference_tracklets:
        # find the overlap tracklet with the largest overlap
        reference_tracklet_nodes_mapped = [
            n_to for (n_from, n_to) in mapping if n_from in reference_tracklet.nodes()
        ]
        overlaps = [
            len(set(reference_tracklet_nodes_mapped) & set(overlap_tracklet.nodes()))
            for overlap_tracklet in overlap_tracklets
        ]
        max_overlap = max(overlaps)
        correct_count += max_overlap
        total_count += len(reference_tracklet_nodes_mapped)

    return correct_count / total_count if total_count > 0 else -1<|MERGE_RESOLUTION|>--- conflicted
+++ resolved
@@ -53,30 +53,19 @@
         }
 
 
-<<<<<<< HEAD
-def _calc_overlap_score(reference_tracklets: List[TrackingGraph],
-                        overlap_tracklets: List[TrackingGraph], 
-                        mapping: List[Tuple[Any, Any]]):
-    """ Calculate weighted sum of the length of the longest overlap tracklet for each reference tracklet.
-    
-     Args:
-        reference_tracklets (List[TrackingGraph]): The reference tracklets
-        overlap_tracklets (List[TrackingGraph]): The tracklets that overlap with the reference tracklets
-        mapping (List[Tuple[Any, Any]]): Mapping between the reference nodes and the overlap nodes
-=======
 def _calc_overlap_score(
     reference_tracklets: List[TrackingGraph],
     overlap_tracklets: List[TrackingGraph],
     mapping: List[Tuple[Any, Any]],
 ):
-    """Calculate weighted sum of the length of the longest overlap tracklet for each reference tracklet.
+    """Calculate weighted sum of the length of the longest overlap tracklet 
+    for each reference tracklet.
 
     Args:
        reference_tracklets (List[TrackingGraph]): The reference tracklets
-       overlap_tracklets (List[TrackingGraph]): The tracklets that overlap with the reference tracklets
-       mapping (List[Tuple[Any, Any]]): Mapping between the reference tracklet nodes and the overlap tracklet nodes
-
->>>>>>> c314331d
+       overlap_tracklets (List[TrackingGraph]): The tracklets that overlap
+       mapping (List[Tuple[Any, Any]]): Mapping between the reference tracklet nodes 
+       and the overlap tracklet nodes
 
     """
     correct_count = 0
