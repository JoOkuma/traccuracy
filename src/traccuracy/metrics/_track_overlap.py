--- conflicted
+++ resolved
@@ -18,13 +18,8 @@
 from ._base import Metric
 
 if TYPE_CHECKING:
-<<<<<<< HEAD
     from traccuracy._tracking_graph import TrackingGraph
-
-    from ._base import Matched
-=======
     from traccuracy.matchers import Matched
->>>>>>> 9d984f6d
 
 
 def _mapping_to_dict(mapping: list[tuple[Any, Any]]) -> dict[Any, list[Any]]:
@@ -56,10 +51,7 @@
                      tracklets on each prediction tracklet
 
     Args:
-<<<<<<< HEAD
-=======
         matched_data (traccuracy.matchers.Matched): Matched object for set of GT and Pred data
->>>>>>> 9d984f6d
         include_division_edges (bool, optional): If True, include edges at division.
 
     """
