from __future__ import annotations

from typing import TYPE_CHECKING

from traccuracy._tracking_graph import EdgeAttr, NodeAttr
from traccuracy.track_errors._ctc import evaluate_ctc_events

from ._base import Metric

if TYPE_CHECKING:
    from traccuracy.matchers import Matched


class AOGMMetrics(Metric):
    supports_many_to_one = True

    def __init__(
        self,
        vertex_ns_weight=1,
        vertex_fp_weight=1,
        vertex_fn_weight=1,
        edge_fp_weight=1,
        edge_fn_weight=1,
        edge_ws_weight=1,
    ):
        self.v_weights = {
            "ns": vertex_ns_weight,
            "fp": vertex_fp_weight,
            "fn": vertex_fn_weight,
        }
        self.e_weights = {
            "fp": edge_fp_weight,
            "fn": edge_fn_weight,
            "ws": edge_ws_weight,
        }

<<<<<<< HEAD
    def _compute(self, data: "Matched"):
=======
    def compute(self, data: Matched):
>>>>>>> ef50a446
        evaluate_ctc_events(data)

        vertex_error_counts = {
            "ns": len(data.pred_graph.get_nodes_with_flag(NodeAttr.NON_SPLIT)),
            "fp": len(data.pred_graph.get_nodes_with_flag(NodeAttr.FALSE_POS)),
            "fn": len(data.gt_graph.get_nodes_with_flag(NodeAttr.FALSE_NEG)),
        }
        edge_error_counts = {
            "ws": len(data.pred_graph.get_edges_with_flag(EdgeAttr.WRONG_SEMANTIC)),
            "fp": len(data.pred_graph.get_edges_with_flag(EdgeAttr.FALSE_POS)),
            "fn": len(data.gt_graph.get_edges_with_flag(EdgeAttr.FALSE_NEG)),
        }
        error_sum = get_weighted_error_sum(
            vertex_error_counts,
            edge_error_counts,
            self.v_weights["ns"],
            self.v_weights["fp"],
            self.v_weights["fn"],
            self.e_weights["fp"],
            self.e_weights["fn"],
            self.e_weights["ws"],
        )
        return {
            "AOGM": error_sum,
            "fp_nodes": vertex_error_counts["fp"],
            "fn_nodes": vertex_error_counts["fn"],
            "ns_nodes": vertex_error_counts["ns"],
            "fp_edges": edge_error_counts["fp"],
            "fn_edges": edge_error_counts["fn"],
            "ws_edges": edge_error_counts["ws"],
        }


class CTCMetrics(AOGMMetrics):
    def __init__(self):
        vertex_weight_ns = 5
        vertex_weight_fn = 10
        vertex_weight_fp = 1

        edge_weight_fp = 1
        edge_weight_fn = 1.5
        edge_weight_ws = 1
        super().__init__(
            vertex_ns_weight=vertex_weight_ns,
            vertex_fp_weight=vertex_weight_fp,
            vertex_fn_weight=vertex_weight_fn,
            edge_fp_weight=edge_weight_fp,
            edge_fn_weight=edge_weight_fn,
            edge_ws_weight=edge_weight_ws,
        )

<<<<<<< HEAD
    def _compute(self, data: "Matched"):
=======
    def compute(self, data: Matched):
>>>>>>> ef50a446
        # AOGM-0 is the cost of creating the gt graph from scratch
        gt_graph = data.gt_graph.graph
        n_nodes = gt_graph.number_of_nodes()
        n_edges = gt_graph.number_of_edges()
        aogm_0 = n_nodes * self.v_weights["fn"] + n_edges * self.e_weights["fn"]
        if aogm_0 == 0:
            raise RuntimeError(
                f"AOGM0 is 0 - cannot compute TRA from GT graph with {n_nodes} nodes and"
                + f" {n_edges} edges with {self.v_weights['fn']} vertex FN weight and"
                + f" {self.e_weights['fn']} edge FN weight"
            )
        errors = super()._compute(data)
        aogm = errors["AOGM"]
        tra = 1 - min(aogm, aogm_0) / aogm_0
        errors["TRA"] = tra

        aogmd_0 = n_nodes * self.v_weights["fn"]
        aogmd = get_weighted_vertex_error_sum(
            {
                "ns": errors["ns_nodes"],
                "fp": errors["fp_nodes"],
                "fn": errors["fn_nodes"],
            },
            self.v_weights["ns"],
            self.v_weights["fp"],
            self.v_weights["fn"],
        )
        det = 1 - min(aogmd, aogmd_0) / aogmd_0
        errors["DET"] = det
        return errors


def get_weighted_vertex_error_sum(
    vertex_error_counts, vertex_ns_weight=1, vertex_fp_weight=1, vertex_fn_weight=1
):
    vertex_ns_count = vertex_error_counts["ns"]
    vertex_fp_count = vertex_error_counts["fp"]
    vertex_fn_count = vertex_error_counts["fn"]
    vertex_error_sum = (
        vertex_ns_weight * vertex_ns_count
        + vertex_fp_weight * vertex_fp_count
        + vertex_fn_weight * vertex_fn_count
    )
    return vertex_error_sum


def get_weighted_edge_error_sum(
    edge_error_counts, edge_fp_weight=1, edge_fn_weight=1, edge_ws_weight=1
):
    edge_fp_count = edge_error_counts["fp"]
    edge_fn_count = edge_error_counts["fn"]
    edge_ws_count = edge_error_counts["ws"]
    edge_error_sum = (
        edge_fp_weight * edge_fp_count
        + edge_fn_weight * edge_fn_count
        + edge_ws_weight * edge_ws_count
    )
    return edge_error_sum


def get_weighted_error_sum(
    vertex_error_counts,
    edge_error_counts,
    vertex_ns_weight=1,
    vertex_fp_weight=1,
    vertex_fn_weight=1,
    edge_fp_weight=1,
    edge_fn_weight=1,
    edge_ws_weight=1,
):
    vertex_error_sum = get_weighted_vertex_error_sum(
        vertex_error_counts, vertex_ns_weight, vertex_fp_weight, vertex_fn_weight
    )
    edge_error_sum = get_weighted_edge_error_sum(
        edge_error_counts, edge_fp_weight, edge_fn_weight, edge_ws_weight
    )
    return vertex_error_sum + edge_error_sum<|MERGE_RESOLUTION|>--- conflicted
+++ resolved
@@ -34,11 +34,7 @@
             "ws": edge_ws_weight,
         }
 
-<<<<<<< HEAD
-    def _compute(self, data: "Matched"):
-=======
-    def compute(self, data: Matched):
->>>>>>> ef50a446
+    def _compute(self, data: Matched):
         evaluate_ctc_events(data)
 
         vertex_error_counts = {
@@ -90,11 +86,7 @@
             edge_ws_weight=edge_weight_ws,
         )
 
-<<<<<<< HEAD
-    def _compute(self, data: "Matched"):
-=======
-    def compute(self, data: Matched):
->>>>>>> ef50a446
+    def _compute(self, data: Matched):
         # AOGM-0 is the cost of creating the gt graph from scratch
         gt_graph = data.gt_graph.graph
         n_nodes = gt_graph.number_of_nodes()
