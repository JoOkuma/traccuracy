from __future__ import annotations

import warnings
from typing import TYPE_CHECKING

import numpy as np

from traccuracy._tracking_graph import EdgeFlag, NodeFlag
from traccuracy.matchers._base import Matched
from traccuracy.track_errors._ctc import evaluate_ctc_events

from ._base import Metric

if TYPE_CHECKING:
    from traccuracy.matchers import Matched


class AOGMMetrics(Metric):
<<<<<<< HEAD
    """Computes the Acyclic Oriented Graph Measure (AOGM), along with the error counts."""
=======
    """AOGM metric is a generalized graph measure that allows users to define their own
    error weights for each type of node and edge error. The AOGM is simply the
    weighted sum of all errors.

    These metrics are written assuming that the ground truth annotations
    are dense. If that is not the case, interpret the numbers carefully.
    Consider eliminating metrics that use the number of false positives.

    Args:
        vertex_ns_weight (float): Weight for vertex/node non-split errors. Defaults to 1
        vertex_fp_weight (float): Weight for false positive vertex/node errors. Defaults to 1
        vertex_fn_weight (float): Weight for false negative vertex/node errors. Defaults to 1
        edge_fp_weight (float): Weight for false positive edge errors. Defaults to 1
        edge_fn_weight (float): Weight for false negative edge errors. Defaults to 1
        edge_ws_weight (float): Weight for wrong semantic edge errors. Defaults to 1
    """
>>>>>>> 0173592f

    def __init__(
        self,
        vertex_ns_weight: float = 1,
        vertex_fp_weight: float = 1,
        vertex_fn_weight: float = 1,
        edge_fp_weight: float = 1,
        edge_fn_weight: float = 1,
        edge_ws_weight: float = 1,
    ) -> None:
        valid_matching_types = ["one-to-one", "many-to-one"]
        super().__init__(valid_matching_types)

        self.v_weights = {
            "ns": vertex_ns_weight,
            "fp": vertex_fp_weight,
            "fn": vertex_fn_weight,
        }
        self.e_weights = {
            "fp": edge_fp_weight,
            "fn": edge_fn_weight,
            "ws": edge_ws_weight,
        }

    def _compute(
        self, data: Matched, relax_skips_gt: bool = False, relax_skips_pred: bool = False
    ) -> dict[str, float]:
        if relax_skips_gt or relax_skips_pred:
            warnings.warn(
                "CTC metrics do not support relaxing skip edges. "
                "Ignoring relax_skips_gt and relax_skips_pred.",
                stacklevel=2,
            )

        evaluate_ctc_events(data)

        vertex_error_counts: dict[str, float] = {
            "ns": len(data.pred_graph.get_nodes_with_flag(NodeFlag.NON_SPLIT)),
            "fp": len(data.pred_graph.get_nodes_with_flag(NodeFlag.CTC_FALSE_POS)),
            "fn": len(data.gt_graph.get_nodes_with_flag(NodeFlag.CTC_FALSE_NEG)),
        }
        edge_error_counts: dict[str, float] = {
            "ws": len(data.pred_graph.get_edges_with_flag(EdgeFlag.WRONG_SEMANTIC)),
            "fp": len(data.pred_graph.get_edges_with_flag(EdgeFlag.CTC_FALSE_POS)),
            "fn": len(data.gt_graph.get_edges_with_flag(EdgeFlag.CTC_FALSE_NEG)),
        }
        error_sum = get_weighted_error_sum(
            vertex_error_counts,
            edge_error_counts,
            self.v_weights["ns"],
            self.v_weights["fp"],
            self.v_weights["fn"],
            self.e_weights["fp"],
            self.e_weights["fn"],
            self.e_weights["ws"],
        )
        return {
            "AOGM": error_sum,
            "fp_nodes": vertex_error_counts["fp"],
            "fn_nodes": vertex_error_counts["fn"],
            "ns_nodes": vertex_error_counts["ns"],
            "fp_edges": edge_error_counts["fp"],
            "fn_edges": edge_error_counts["fn"],
            "ws_edges": edge_error_counts["ws"],
        }


class CTCMetrics(AOGMMetrics):
<<<<<<< HEAD
    """Computes the original Cell Tracking Challenging metrics: TRA, DET, LNK."""
=======
    """CTCMetrics computes three core metrics used by the Cell Tracking Challenge.
    These metrics are based on the more general AOGM metric.

    - DET: Assesses detection performance
    - LNK: Assesses linking performance by measuring only edge errors
    - TRA: Assesses both detection and tracking performance

    These metrics are written assuming that the ground truth annotations
    are dense. If that is not the case, interpret the numbers carefully.
    Consider eliminating metrics that use the number of false positives.
    """
>>>>>>> 0173592f

    def __init__(self) -> None:
        vertex_weight_ns = 5
        vertex_weight_fn = 10
        vertex_weight_fp = 1

        edge_weight_fp = 1
        edge_weight_fn = 1.5
        edge_weight_ws = 1
        super().__init__(
            vertex_ns_weight=vertex_weight_ns,
            vertex_fp_weight=vertex_weight_fp,
            vertex_fn_weight=vertex_weight_fn,
            edge_fp_weight=edge_weight_fp,
            edge_fn_weight=edge_weight_fn,
            edge_ws_weight=edge_weight_ws,
        )

    def _compute(
        self, data: Matched, relax_skips_gt: bool = False, relax_skips_pred: bool = False
    ) -> dict[str, float]:
        if relax_skips_gt or relax_skips_pred:
            warnings.warn(
                "CTC metrics do not support relaxing skip edges. "
                "Ignoring relax_skips_gt and relax_skips_pred.",
                stacklevel=2,
            )

        errors = super()._compute(data)
        gt_graph = data.gt_graph.graph
        n_nodes = gt_graph.number_of_nodes()
        n_edges = gt_graph.number_of_edges()

        tra = self._get_tra(errors, n_nodes, n_edges)
        errors["TRA"] = tra

        det = self._get_det(errors, n_nodes)
        errors["DET"] = det

        lnk = self._get_lnk(errors, n_edges)
        errors["LNK"] = lnk

        return errors

    def _get_tra(self, errors: dict[str, float], n_nodes: int, n_edges: int) -> float:
        """Get the TRA score from the error counts and total number of gt nodes and edges

        Args:
            errors (dict[str, int]): A dictionary containing the AOGM
            n_nodes (int): The number of nodes in the ground truth graph
            n_edges (int): The number of edges in the ground truth graph

        Returns:
            float: the TRA score, computed with the CTC metric weights, or np.nan if
                the AOGM_0 is 0
        """
        aogm_0 = n_nodes * self.v_weights["fn"] + n_edges * self.e_weights["fn"]
        if aogm_0 == 0:
            warnings.warn(
                UserWarning(
                    f"AOGM0 is 0 - cannot compute TRA from GT graph with {n_nodes} nodes and"
                    + f" {n_edges} edges with {self.v_weights['fn']} vertex FN weight and"
                    + f" {self.e_weights['fn']} edge FN weight"
                ),
                stacklevel=1,
            )
            return np.nan
        aogm = errors["AOGM"]
        tra = 1 - min(aogm, aogm_0) / aogm_0
        return tra

    def _get_det(self, errors: dict[str, float], n_nodes: int) -> float:
        """Get the DET score from the error counts and total number of gt nodes

        Args:
            errors (dict[str, int]): A dictionary containing the counts
                of each type of node error (fp_nodes, fn_nodes, ns_nodes)
            n_nodes (int): The number of nodes in the ground truth graph

        Returns:
            float: the DET score, computed with the CTC metric weights, or np.nan
                if there are no nodes in the gt graph
        """
        if n_nodes == 0:
            warnings.warn(
                UserWarning("No nodes in the GT graph, cannot compute DET."),
                stacklevel=1,
            )
            return np.nan

        aogmd_0 = n_nodes * self.v_weights["fn"]
        aogmd = get_weighted_vertex_error_sum(
            {
                "ns": errors["ns_nodes"],
                "fp": errors["fp_nodes"],
                "fn": errors["fn_nodes"],
            },
            self.v_weights["ns"],
            self.v_weights["fp"],
            self.v_weights["fn"],
        )
        det = 1 - min(aogmd, aogmd_0) / aogmd_0
        return det

    def _get_lnk(self, errors: dict[str, float], n_edges: int) -> float:
        """Get the DET score from the error counts and total number of gt edges

        Args:
            errors (dict[str, int]): A dictionary containing the counts
                of each type of edge error (fp_edges, fn_edges, ws_edges)
            n_edges (int): The number of edges in the ground truth graph

        Returns:
            float: the TRA score, computed with the CTC metric weights, or np.nan if
                there are no edges in the GT graph
        """
        if n_edges == 0:
            warnings.warn(
                UserWarning("No edges in the GT graph, cannot compute LNK."),
                stacklevel=1,
            )
            return np.nan

        aogma_0 = n_edges * self.e_weights["fn"]
        aogma = get_weighted_edge_error_sum(
            {
                "fp": errors["fp_edges"],
                "fn": errors["fn_edges"],
                "ws": errors["ws_edges"],
            },
            self.e_weights["fp"],
            self.e_weights["fn"],
            self.e_weights["ws"],
        )
        lnk = 1 - min(aogma, aogma_0) / aogma_0
        return lnk


def get_weighted_vertex_error_sum(
    vertex_error_counts: dict[str, float],
    vertex_ns_weight: float = 1,
    vertex_fp_weight: float = 1,
    vertex_fn_weight: float = 1,
) -> float:
    vertex_ns_count = vertex_error_counts["ns"]
    vertex_fp_count = vertex_error_counts["fp"]
    vertex_fn_count = vertex_error_counts["fn"]
    vertex_error_sum = (
        vertex_ns_weight * vertex_ns_count
        + vertex_fp_weight * vertex_fp_count
        + vertex_fn_weight * vertex_fn_count
    )
    return vertex_error_sum


def get_weighted_edge_error_sum(
    edge_error_counts: dict[str, float],
    edge_fp_weight: float = 1,
    edge_fn_weight: float = 1,
    edge_ws_weight: float = 1,
) -> float:
    edge_fp_count = edge_error_counts["fp"]
    edge_fn_count = edge_error_counts["fn"]
    edge_ws_count = edge_error_counts["ws"]
    edge_error_sum = (
        edge_fp_weight * edge_fp_count
        + edge_fn_weight * edge_fn_count
        + edge_ws_weight * edge_ws_count
    )
    return edge_error_sum


def get_weighted_error_sum(
    vertex_error_counts: dict[str, float],
    edge_error_counts: dict[str, float],
    vertex_ns_weight: float = 1,
    vertex_fp_weight: float = 1,
    vertex_fn_weight: float = 1,
    edge_fp_weight: float = 1,
    edge_fn_weight: float = 1,
    edge_ws_weight: float = 1,
) -> float:
    vertex_error_sum = get_weighted_vertex_error_sum(
        vertex_error_counts, vertex_ns_weight, vertex_fp_weight, vertex_fn_weight
    )
    edge_error_sum = get_weighted_edge_error_sum(
        edge_error_counts, edge_fp_weight, edge_fn_weight, edge_ws_weight
    )
    return vertex_error_sum + edge_error_sum<|MERGE_RESOLUTION|>--- conflicted
+++ resolved
@@ -16,10 +16,9 @@
 
 
 class AOGMMetrics(Metric):
-<<<<<<< HEAD
-    """Computes the Acyclic Oriented Graph Measure (AOGM), along with the error counts."""
-=======
-    """AOGM metric is a generalized graph measure that allows users to define their own
+    """Computes the Acyclic Oriented Graph Measure (AOGM), along with the error counts
+
+    The AOGM metric is a generalized graph measure that allows users to define their own
     error weights for each type of node and edge error. The AOGM is simply the
     weighted sum of all errors.
 
@@ -35,7 +34,6 @@
         edge_fn_weight (float): Weight for false negative edge errors. Defaults to 1
         edge_ws_weight (float): Weight for wrong semantic edge errors. Defaults to 1
     """
->>>>>>> 0173592f
 
     def __init__(
         self,
@@ -104,10 +102,7 @@
 
 
 class CTCMetrics(AOGMMetrics):
-<<<<<<< HEAD
-    """Computes the original Cell Tracking Challenging metrics: TRA, DET, LNK."""
-=======
-    """CTCMetrics computes three core metrics used by the Cell Tracking Challenge.
+    """Computes the original Cell Tracking Challenging metrics: TRA, DET, LNK.
     These metrics are based on the more general AOGM metric.
 
     - DET: Assesses detection performance
@@ -118,7 +113,6 @@
     are dense. If that is not the case, interpret the numbers carefully.
     Consider eliminating metrics that use the number of false positives.
     """
->>>>>>> 0173592f
 
     def __init__(self) -> None:
         vertex_weight_ns = 5
