from __future__ import annotations

from typing import TYPE_CHECKING

from traccuracy._tracking_graph import EdgeAttr, NodeAttr
from traccuracy.track_errors._ctc import evaluate_ctc_events

from ._base import Metric

if TYPE_CHECKING:
    from traccuracy.matchers import Matched


class AOGMMetrics(Metric):
    supports_many_to_one = True

    def __init__(
        self,
<<<<<<< HEAD
        matched_data: Matched,
=======
>>>>>>> 2ed94df2
        vertex_ns_weight=1,
        vertex_fp_weight=1,
        vertex_fn_weight=1,
        edge_fp_weight=1,
        edge_fn_weight=1,
        edge_ws_weight=1,
    ):
        self.v_weights = {
            "ns": vertex_ns_weight,
            "fp": vertex_fp_weight,
            "fn": vertex_fn_weight,
        }
        self.e_weights = {
            "fp": edge_fp_weight,
            "fn": edge_fn_weight,
            "ws": edge_ws_weight,
        }

    def compute(self, data: "Matched"):
        evaluate_ctc_events(data)

        vertex_error_counts = {
            "ns": len(data.pred_graph.get_nodes_with_flag(NodeAttr.NON_SPLIT)),
            "fp": len(data.pred_graph.get_nodes_with_flag(NodeAttr.FALSE_POS)),
            "fn": len(data.gt_graph.get_nodes_with_flag(NodeAttr.FALSE_NEG)),
        }
        edge_error_counts = {
            "ws": len(data.pred_graph.get_edges_with_flag(EdgeAttr.WRONG_SEMANTIC)),
            "fp": len(data.pred_graph.get_edges_with_flag(EdgeAttr.FALSE_POS)),
            "fn": len(data.gt_graph.get_edges_with_flag(EdgeAttr.FALSE_NEG)),
        }
        error_sum = get_weighted_error_sum(
            vertex_error_counts,
            edge_error_counts,
            self.v_weights["ns"],
            self.v_weights["fp"],
            self.v_weights["fn"],
            self.e_weights["fp"],
            self.e_weights["fn"],
            self.e_weights["ws"],
        )
        return {
            "AOGM": error_sum,
            "fp_nodes": vertex_error_counts["fp"],
            "fn_nodes": vertex_error_counts["fn"],
            "ns_nodes": vertex_error_counts["ns"],
            "fp_edges": edge_error_counts["fp"],
            "fn_edges": edge_error_counts["fn"],
            "ws_edges": edge_error_counts["ws"],
        }


class CTCMetrics(AOGMMetrics):
<<<<<<< HEAD
    def __init__(self, matched_data: Matched):
=======
    def __init__(self):
>>>>>>> 2ed94df2
        vertex_weight_ns = 5
        vertex_weight_fn = 10
        vertex_weight_fp = 1

        edge_weight_fp = 1
        edge_weight_fn = 1.5
        edge_weight_ws = 1
        super().__init__(
            vertex_ns_weight=vertex_weight_ns,
            vertex_fp_weight=vertex_weight_fp,
            vertex_fn_weight=vertex_weight_fn,
            edge_fp_weight=edge_weight_fp,
            edge_fn_weight=edge_weight_fn,
            edge_ws_weight=edge_weight_ws,
        )

    def compute(self, data: "Matched"):
        # AOGM-0 is the cost of creating the gt graph from scratch
        gt_graph = data.gt_graph.graph
        n_nodes = gt_graph.number_of_nodes()
        n_edges = gt_graph.number_of_edges()
        aogm_0 = n_nodes * self.v_weights["fn"] + n_edges * self.e_weights["fn"]
        if aogm_0 == 0:
            raise RuntimeError(
                f"AOGM0 is 0 - cannot compute TRA from GT graph with {n_nodes} nodes and"
                + f" {n_edges} edges with {self.v_weights['fn']} vertex FN weight and"
                + f" {self.e_weights['fn']} edge FN weight"
            )
        errors = super().compute(data)
        aogm = errors["AOGM"]
        tra = 1 - min(aogm, aogm_0) / aogm_0
        errors["TRA"] = tra

        aogmd_0 = n_nodes * self.v_weights["fn"]
        aogmd = get_weighted_vertex_error_sum(
            {
                "ns": errors["ns_nodes"],
                "fp": errors["fp_nodes"],
                "fn": errors["fn_nodes"],
            },
            self.v_weights["ns"],
            self.v_weights["fp"],
            self.v_weights["fn"],
        )
        det = 1 - min(aogmd, aogmd_0) / aogmd_0
        errors["DET"] = det
        return errors


def get_weighted_vertex_error_sum(
    vertex_error_counts, vertex_ns_weight=1, vertex_fp_weight=1, vertex_fn_weight=1
):
    vertex_ns_count = vertex_error_counts["ns"]
    vertex_fp_count = vertex_error_counts["fp"]
    vertex_fn_count = vertex_error_counts["fn"]
    vertex_error_sum = (
        vertex_ns_weight * vertex_ns_count
        + vertex_fp_weight * vertex_fp_count
        + vertex_fn_weight * vertex_fn_count
    )
    return vertex_error_sum


def get_weighted_edge_error_sum(
    edge_error_counts, edge_fp_weight=1, edge_fn_weight=1, edge_ws_weight=1
):
    edge_fp_count = edge_error_counts["fp"]
    edge_fn_count = edge_error_counts["fn"]
    edge_ws_count = edge_error_counts["ws"]
    edge_error_sum = (
        edge_fp_weight * edge_fp_count
        + edge_fn_weight * edge_fn_count
        + edge_ws_weight * edge_ws_count
    )
    return edge_error_sum


def get_weighted_error_sum(
    vertex_error_counts,
    edge_error_counts,
    vertex_ns_weight=1,
    vertex_fp_weight=1,
    vertex_fn_weight=1,
    edge_fp_weight=1,
    edge_fn_weight=1,
    edge_ws_weight=1,
):
    vertex_error_sum = get_weighted_vertex_error_sum(
        vertex_error_counts, vertex_ns_weight, vertex_fp_weight, vertex_fn_weight
    )
    edge_error_sum = get_weighted_edge_error_sum(
        edge_error_counts, edge_fp_weight, edge_fn_weight, edge_ws_weight
    )
    return vertex_error_sum + edge_error_sum<|MERGE_RESOLUTION|>--- conflicted
+++ resolved
@@ -16,10 +16,6 @@
 
     def __init__(
         self,
-<<<<<<< HEAD
-        matched_data: Matched,
-=======
->>>>>>> 2ed94df2
         vertex_ns_weight=1,
         vertex_fp_weight=1,
         vertex_fn_weight=1,
@@ -38,7 +34,7 @@
             "ws": edge_ws_weight,
         }
 
-    def compute(self, data: "Matched"):
+    def compute(self, data: Matched):
         evaluate_ctc_events(data)
 
         vertex_error_counts = {
@@ -73,11 +69,7 @@
 
 
 class CTCMetrics(AOGMMetrics):
-<<<<<<< HEAD
-    def __init__(self, matched_data: Matched):
-=======
     def __init__(self):
->>>>>>> 2ed94df2
         vertex_weight_ns = 5
         vertex_weight_fn = 10
         vertex_weight_fp = 1
@@ -94,7 +86,7 @@
             edge_ws_weight=edge_weight_ws,
         )
 
-    def compute(self, data: "Matched"):
+    def compute(self, data: Matched):
         # AOGM-0 is the cost of creating the gt graph from scratch
         gt_graph = data.gt_graph.graph
         n_nodes = gt_graph.number_of_nodes()
