--- conflicted
+++ resolved
@@ -157,10 +157,6 @@
     return G
 
 
-<<<<<<< HEAD
-def load_ctc_data(data_dir, track_path=None, name=None):
-    """Read the CTC segmentations and track file and create TrackingGraph.
-=======
 def _check_ctc(tracks: pd.DataFrame, detections: pd.DataFrame, masks: np.ndarray):
     """Sanity checks for valid CTC format.
 
@@ -221,20 +217,16 @@
             logger.warning(f"{n_components - n_labels} non-connected masks at t={t}.")
 
 
-def load_ctc_data(data_dir, track_path=None, run_checks=True):
+def load_ctc_data(data_dir, track_path=None, name=None, run_checks=True):
     """Read the CTC segmentations and track file and create TrackingData.
->>>>>>> ad3f68d2
 
     Args:
         data_dir (str): Path to directory containing CTC tiffs.
         track_path (optional, str): Path to CTC track file. If not passed,
             finds `*_track.txt` in data_dir.
-<<<<<<< HEAD
         name (optional, str): Name of data to store in TrackingGraph
-=======
         run_checks (optional, bool): If set to `True` (default), runs checks on the data to ensure
             valid CTC format.
->>>>>>> ad3f68d2
 
     Returns:
         traccuracy.TrackingGraph: Object containing segmentations and graph.
